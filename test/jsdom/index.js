var path = require("path");
var fs   = require("fs");
var jsdom = require('../../lib/jsdom');

exports.tests = {
  build_window: function(test) {
    var window = jsdom.jsdom().createWindow();
    test.notEqual(window, null, 'window should not be null');
    test.notEqual(window.document, null, 'window.document should not be null');
    test.done();
  },

  jsdom_takes_html: function(test) {
    var document = jsdom.jsdom('<a id="test" href="#test">');
    test.equal(document.getElementById("test").getAttribute("href"), '#test', 'Passing html into jsdom() should populate the resulting doc');
    test.done();
  },

  jsdom_method_creates_default_document: function(test) {
    var doc = jsdom.jsdom();
    test.equal(doc.documentElement.nodeName, 'HTML', 'Calling jsdom.jsdom() should automatically populate the doc');
    test.done();
  },

  jsdom_method_skips_default_document_creation_when_empty_string : function(test) {
    var doc = jsdom.jsdom('');
    test.ok(!doc.documentElement);
    test.done();
  },

  jquerify: function(test) {
    var jQueryFile = __dirname + "/../../example/jquery/jquery.js",
    jQueryUrl = "http://code.jquery.com/jquery-1.4.4.min.js";

    function tmpWindow() {
      return jsdom.jsdom(null, null, {documentRoot: __dirname}).createWindow();
    }

    // TODO: may need to run this as two different tests... the test seems to be ending before the second callback is happening
    function testFunction(window, jQuery) {
      test.notEqual(window.jQuery.find, null, 'window.jQuery.find should not be null');
      test.notEqual(jQuery.find, null, 'jQuery.find should not be null');
      jQuery("body").html('<p id="para"><a class="link">click <em class="emph">ME</em></a></p>');
      var res = jQuery("#para .emph").text();
      var res2 = jQuery("a.link .emph").text();
      test.equal(jQuery('p#para a.link',window.document.body).attr('class'), 'link', "selecting from body");
      test.strictEqual(jQuery('body').jquery, '1.4.4', 'jQuery version 1.4.4');
      test.equal(res, "ME", "selector should work as expected");
      test.equal(res2, "ME", "selector should work as expected");
    };

    // test.expect(12);
    jsdom.jQueryify(tmpWindow(), jQueryFile, testFunction);
    jsdom.jQueryify(tmpWindow(), jQueryUrl, testFunction);
    test.done();
  },

  env_with_absolute_file: function(test) {
    jsdom.env({
      html: path.join(__dirname, 'files', 'env.html'),
      scripts: [path.join(__dirname, '..', '..', 'example', 'jquery', 'jquery.js')],
      done: function(errors, window) {
        test.equal(errors, null, 'errors should be null');
        var $ = window.jQuery, text = 'Let\'s Rock!';
        $('body').text(text);
        test.equal($('body').text(), text, 'jsdom.env() should load jquery, a document and add some text to the body');
        test.done();
      }
    });
  },

  env_with_html: function(test) {
    var html = "<html><body><p>hello world!</p></body></html>";
    jsdom.env({
      html: html,
      done: function(errors, window) {
        test.equal(errors, null, 'errors should be null');
        test.notEqual(window.location, null, 'window.location should not be null');
        test.done();
      }
    });
  },

  env_with_overridden_url : function(test) {
    var html = "<html><body><p>hello world!</p></body></html>";
    jsdom.env({
      html : html,
      url  : 'http://www.example.com/',
      done : function(errors, window) {
        test.ok(null === errors, "error should be null");
        test.equal("http://www.example.com/",
                   window.location.href,
                   "location can be overriden by config.url");
        test.equal("", window.location.hash,
                   "hash should be empty string by default");
        test.equal("", window.location.search,
                   "search should be empty string by default");
        test.done();
      }
    })
  },

  env_with_overridden_search_and_hash: function(test) {
    var html = "<html><body><p>hello world!</p></body></html>";
    jsdom.env({
      html : html,
      url  : 'http://www.example.com/?foo=bar#foo',
      done : function(errors, window) {
        test.ok(null === errors, "error should be null");
        test.equal("?foo=bar", window.location.search,
                   "search should pull from URL");
        test.equal("#foo", window.location.hash,
                   "hash should pull from URL");
        test.done();
      }
    });
  },

  env_with_overridden_hash: function(test) {
    var html = "<html><body><p>hello world!</p></body></html>";
    jsdom.env({
      html : html,
      url  : 'http://www.example.com/#foo',
      done : function(errors, window) {
        test.ok(null === errors, "error should be null");
        test.equal("#foo", window.location.hash,
                   "hash should pull from URL");
        test.done();
      }
    });
  },

  env_with_non_existant_script : function(test) {
    var html = "<html><body><p>hello world!</p></body></html>";
    jsdom.env({
      html: html,
      scripts: ['path/to/invalid.js', 'another/invalid.js'],
      done: function(errors, window) {
        test.notEqual(errors, null, 'errors should not be null');
        test.equal(errors.length, 2, 'errors is an array');
        test.notEqual(window.location, null, 'window.location should not be null');
        test.done();
      }
    });
  },

  env_with_url: function(test) {
    // spawn an http server
    var routes = {
      "/js": "window.attachedHere = 123",
      "/html": "<a href='/path/to/hello'>World</a>"
    };

    var server = require("http").createServer(function(req, res) {
      res.writeHead(200, {"Content-length": routes[req.url].length});
      res.end(routes[req.url]);
    });

    var cb = function() {
      jsdom.env({
        html: "http://127.0.0.1:64000/html",
        scripts: "http://127.0.0.1:64000/js",
        done: function(errors, window) {
          server.close();
          if (errors) {
            test.ok(false, errors.message);
          } else {
            test.notEqual(window.location, null, 'window.location should not be null');
            test.equal(window.attachedHere, 123, 'script should execute on our window');
            test.equal(window.document.getElementsByTagName("a").item(0).innerHTML, 'World', 'anchor text');
          }
          test.done();
        }
      });
    };
    server.listen(64000, '127.0.0.1', cb);
  },

  // This is in response to issue # 280 - scripts don't load over https.
  // See: https://github.com/tmpvar/jsdom/issues/280
  //
  // When a transfer is done, HTTPS servers in the wild might emit 'close', or
  // might emit 'end'.  Node's HTTPS server always emits 'end', so we need to
  // fake a 'close' to test this fix.
  env_with_https : function (test) {
    var https = require('https');
    // Save the real https.request so we can restore it later.
    var oldRequest = https.request;
    var EventEmitter = require('events').EventEmitter;

    // Mock response object
    var res = { setEncoding : function () {} };
    res.__proto__ = new EventEmitter();

    // Monkey patch https.request so it emits 'close' instead of 'end.
    https.request = function () {
      // Mock the request object.
      var req = { setHeader : function () {}, end : function () {} };
      req.__proto__ = new EventEmitter();
      process.nextTick(function () {
        req.emit('response', res);
        process.nextTick(function () {
          res.emit('data', 'window.attachedHere = 123');
          res.emit('close');
        });
      });
      return req;
    };

    jsdom.env({
      html: "<a href='/path/to/hello'>World</a>",
      // The script url doesn't matter as long as its https, since our mocked
      // request doens't actually fetch anything.
      scripts: 'https://doesntmatter.com/script.js',
      done: function(errors, window) {
        if (errors) {
          test.ok(false, errors.message);
        } else {
          test.notEqual(window.location, null, 'window.location should not be null');
          test.equal(window.attachedHere, 123, 'script should execute on our window');
          test.equal(window.document.getElementsByTagName("a").item(0).innerHTML, 'World', 'anchor text');
        }
        https.request = oldRequest;
        test.done();
      }
    });
  },

  env_with_src : function(test) {
    var
    html = "<html><body><p>hello world!</p></body></html>",
    src  = "window.attachedHere = 123";

    jsdom.env({
      html    : html,
      src     : src,
      done    : function(errors, window) {
        test.ok(null === errors, "error should not be null");
        test.ok(null !== window.location, "window should be valid");
        test.equal(window.attachedHere, 123, "script should execute on our window");
        test.equal(window.document.getElementsByTagName("p").item(0).innerHTML, 'hello world!', "anchor text");
        test.done();
      }
    });
  },

  env_with_document_referrer : function(test) {
    var html = "<html><body><p>hello world!</p></body></html>";
    jsdom.env({
      html : html,
      document : { referrer:'https://github.com/tmpvar/jsdom' },
      done: function(errors, window) {
        test.equal(errors, null, 'errors should be null');
        test.notEqual(window.document._referrer, null, 'window.document._referrer should not be null');
        test.equal(window.document._referrer, 'https://github.com/tmpvar/jsdom', 'window.document._referrer should match the configured value');
        test.done();
      }
    })
  },

  env_with_document_cookie : function(test) {
    var cookie,
        future = new Date(),
        html = "<html><body><p>hello world!</p></body></html>";

    future.setTime( future.getTime() + (24 * 60 * 60 * 1000) )
    cookie = 'key=value; expires='+future.toGMTString()+'; path=/';

    jsdom.env({
      html : html,
      document : { cookie:cookie },
      done: function(errors, window) {
        test.equal(errors, null, 'errors should be null');
        test.notEqual(window.document._cookie, null, 'window.document._cookie should not be null');
        test.equal(window.document._cookie, cookie, 'window.document._cookie should match the configured value');
        test.done();
      }
    })
  },

  env_processArguments_invalid_args: function(test) {
    test.throws(function(){ jsdom.env.processArguments(); });
    test.throws(function(){ jsdom.env.processArguments({}); });
    test.throws(function(){ jsdom.env.processArguments([{html: 'abc123'}]); });
    test.throws(function(){ jsdom.env.processArguments([{done: function(){}}]); });
    test.done();
  },

  env_processArguments_config_object: function(test) {
    var config = jsdom.env.processArguments([{html: "", done: function(){}}]);
    test.notEqual(config.done, null, 'config.done should not be null');
    test.notEqual(config.html, null, 'config.html should not be null');
    test.done();
  },

  env_processArguments_object_and_callback: function(test) {
    var config = jsdom.env.processArguments([{
      html     : "",
      scripts  : ['path/to/some.js', 'another/path/to.js'],
      url      : 'http://www.example.com/',
      document : {}
    }, function(){}]);

    test.notEqual(config.done, null,     'config.done should not be null');
    test.notEqual(config.html, null,     'config.html should not be null');
    test.notEqual(config.url,  null,     'config.url should not be null');
    test.notEqual(config.document, null, 'config.document should not be null');
    test.equal(config.scripts.length, 2, 'has code');
    test.done();
  },

  env_processArguments_all_args_no_config: function(test) {
    var config = jsdom.env.processArguments(["<html></html>", ['script.js'], function(){}]);
    test.notEqual(config.done, null, 'config.done should not be null');
    test.notEqual(config.html, null, 'config.html should not be null');
    test.equal(config.scripts.length, 1, 'script length should be 1');
    test.done();
  },

  env_processArguments_all_args_with_config: function(test) {
    var config = jsdom.env.processArguments(
      ["<html></html>",
      ['script.js'],
      {features: [], url : 'http://www.example.com/'},
      function(){}
    ]);

    test.notEqual(config.done, null, 'config.done should not be null');
    test.notEqual(config.html, null, 'config.html should not be null');
    test.equal(config.scripts.length, 1, 'script length should be 1');
    test.equal(config.url, 'http://www.example.com/', 'has url');
    test.notEqual(config.config.features, null, 'config.config.features should not be null');
    test.done();
  },

  env_handle_incomplete_dom_with_script: function(test) {
    jsdom.env(
      "http://www.google.com/foo#bar",
      ['http://code.jquery.com/jquery-1.4.4.min.js'],
      function(errors, window) {
        test.equal(errors&&errors.length, 1, 'error handed back to callback');
        test.done();
      });
  },

  plain_window_document: function(test) {
    var window = (jsdom.createWindow());
    test.strictEqual(typeof window.document, 'undefined', 'jsdom.createWindow() should create a documentless window');
    test.done();
  },

  appendChild_to_document_with_existing_documentElement: function(test) {
    test.expect(2);
    t = function(){
      try {
        var doc = jsdom.jsdom();
        doc.appendChild(doc.createElement('html'));
      } catch (e) {
        test.equal(e.code, 3, 'Should throw HIERARCHY_ERR');
        code = e.code;
        throw(e);
      }
    };
    test.throws(t);
    test.done();
  },

  // TODO: break into two tests
  apply_jsdom_features_at_build_time: function(test) {
    var doc  = new (jsdom.defaultLevel.Document)(),
        doc2 = new (jsdom.defaultLevel.Document)(),
        defaults = jsdom.defaultDocumentFeatures;
    jsdom.applyDocumentFeatures(doc);
    for (var i=0; i<defaults.length; i++) {
      test.ok(doc.implementation.hasFeature(defaults[i]), 'Document has all of the default features');
    }
    jsdom.applyDocumentFeatures(doc2, {'FetchExternalResources': false});
    test.ok(doc2.implementation.hasFeature('ProcessExternalResources'), 'Document has ProcessExternalResources');
    test.equal(doc2.implementation.hasFeature('FetchExternalResources'), false, 'Document does not have \'FetchExternalResources\'');
    test.done();
  },

  ensure_scripts_can_be_disabled_via_options_features: function(test) {
    var html = '\
<html>\
  <head>\
    <script type="text/javascript" src="./files/hello.js"></script>\
  </head>\
  <body>\
    <span id="test">hello from html</span>\
  </body>\
</html>';

    var doc2 = jsdom.jsdom(html, null, {features: {FetchExternalResources: ['script'], ProcessExternalResources: false}});
    doc2.onload = function() {
      test.equal(doc2.getElementById("test").innerHTML, 'hello from html', 'js should not be executed (doc2)');
      test.done();
    };
  },

  load_multiple_resources_with_defer_close: function(test) {
    var html = '<html><head></head><body>\
      <frame src="../level2/html/files/iframe.html"></frame>\
      <frame src="../level2/html/files/iframe.html"></frame>\
      <frame src="../level2/html/files/iframe.html"></frame>\
      </body></html>';

    var doc = jsdom.jsdom(html, null,
      {
        features: {
          FetchExternalResources: ['frame'],
          ProcessExternalResources: ['frame']
        },
        deferClose : true
      });
    // iframe.html sets onload handler to call loadComplete, so we mock it.
    window = doc.createWindow();
    doc.parent = window;
    window.loadComplete = function () {};

    test.ok(doc._queue.paused, 'resource queue should be paused');

    var check_handle;
    var timeout_handle = setTimeout(function() {
      doc.onload=null;
      doc.parentWindow.close();
      if (check_handle) {
        clearTimeout(check_handle);
      }
      test.ok(false, "timed out when waiting for onload to fire");
      test.done();
    }, 1000); //1 second timeout

    function check() {
      var q = doc._queue, h = q.tail, count=0;

      check_handle = null;
      while (h) {
        if (h.fired) {
          count++;
          h = h.prev;
        } else {
          check_handle = setTimeout(check, 50);
          return;
        }
      }
      test.equal(count, 3, 'there should be 3 resources in the resource queue');
      doc.close();
    }
    check_handle = setTimeout(check, 50);
    doc.onload = function() {
      clearTimeout(timeout_handle);
      test.done();
    };
  },

  resource_queue: function(test) {
    //ResourceQueue is not exported, so grab it from a doc
    var doc = jsdom.jsdom(), q = doc._queue, counter = 0, increment=function() {counter++;};

    var queueHandles = [q.push(increment), q.push(increment)];
    queueHandles[0](null, true);
    queueHandles.push(q.push(increment));
    queueHandles[1](null, true);
    queueHandles[2](null, true);
    test.strictEqual(counter, 3);
    test.strictEqual(q.tail, null);
    test.done();
  },

  understand_file_protocol: function(test) {
    var html = '\
      <html>\
        <head>\
          <script type="text/javascript" src="file://'+__dirname+'/files/hello.js"></script>\
        </head>\
        <body>\
          <span id="test">hello from html</span>\
        </body>\
      </html>';

    var doc = jsdom.jsdom(html);
    doc.onload = function() {
      test.equal(doc.getElementById("test").innerHTML, 'hello from javascript', 'resource with file protocol should work');
      test.done();
    };
  },

  importNode: function(test) {
    test.doesNotThrow(function() {
      var doc1 = jsdom.jsdom('<html><body><h1 id="headline">Hello <span id="world">World</span></h1></body></html>'),
          doc2 = jsdom.jsdom();
      doc2.body.appendChild(doc2.importNode(doc1.getElementById('headline'), true));
      doc2.getElementById('world').className = 'foo';
    });
    test.done();
  },

  window_is_augmented_with_dom_features: function(test) {
    var document = jsdom.jsdom(),
        window   = document.createWindow();
    test.ok(window._augmented, 'window must be augmented');
    test.notEqual(window.Element, null, 'window.Element should not be null');
    test.done();
  },

  queryselector: function(test) {
    var html = '<html><body><div id="main"><p>Foo</p><p>Bar</p></div></body></html>',
        document = jsdom.jsdom(html, null, {features: {'QuerySelector': true}}),
        div = document.body.children.item(0);
    var element = document.querySelector("#main p");
    test.equal(element, div.children.item(0), 'p and first-p');
    var element2 = div.querySelector("p");
    test.equal(element2, div.children.item(0), 'p and first-p');
    test.done();
  },

  // TODO: look into breaking into a testcase
  queryselectorall: function(test) {
    var html = '<html><body><div id="main"><p>Foo</p><p>Bar</p></div></body></html>',
        document = jsdom.jsdom(html, null, {features: {'QuerySelector': true}}),
        div = document.body.children.item(0),
        elements = document.querySelectorAll("#main p");
    test.equal(elements.length, 2, 'two results');
    test.equal(elements.item(0), div.children.item(0), 'p and first-p');
    test.equal(elements.item(1), div.children.item(1), 'p and second-p');
    var elements2 = div.querySelectorAll("p");
    test.equal(elements2.length, 2, 'two results');
    test.equal(elements2.item(0), div.children.item(0), 'p and first-p');
    test.equal(elements2.item(1), div.children.item(1), 'p and second-p');
    var elements3 = div.querySelectorAll("#main p");
    test.equal(elements3.length, 2, 'two results');
    test.equal(elements3.item(0), div.children.item(0), 'p and first-p');
    test.equal(elements3.item(1), div.children.item(1), 'p and second-p');
    var topNode = document.createElement('p'),
        newNode = document.createElement('p');
    topNode.id = "fuz";
    newNode.id = "buz";
    topNode.appendChild(newNode);
    var elements4 = topNode.querySelectorAll("#fuz #buz");
    test.equal(elements4.length, 1, 'one result');
    test.equal(elements4.item(0), newNode, 'newNode and first-p');
    test.done();
  },

  url_resolution: function(test) {
    var html = '\
  <html>\
    <head></head>\
    <body>\
      <a href="http://example.com" id="link1">link1</a>\
      <a href="/local.html" id="link2">link2</a>\
      <a href="local.html" id="link3">link3</a>\
      <a href="../../local.html" id="link4">link4</a>\
      <a href="#here" id="link5">link5</a>\
      <a href="//example.com/protocol/avoidance.html" id="link6">protocol</a>\
    </body>\
  </html>';

    function testLocal() {
      var url = '/path/to/docroot/index.html';
      var doc = jsdom.jsdom(html, null, {url: url});
      test.equal(doc.getElementById("link1").href, 'http://example.com', 'Absolute URL should be left alone');
      test.equal(doc.getElementById("link2").href, '/local.html', 'Relative URL should be resolved');
      test.equal(doc.getElementById("link3").href, '/path/to/docroot/local.html', 'Relative URL should be resolved');
      test.equal(doc.getElementById("link4").href, '/path/local.html', 'Relative URL should be resolved');
      test.equal(doc.getElementById("link5").href, '/path/to/docroot/index.html#here', 'Relative URL should be resolved');
      //test.equal(doc.getElementById("link6").href, '//prototol/avoidance.html', 'Protocol-less URL should be resolved');
    }

    function testRemote() {
      var url = 'http://example.com/path/to/docroot/index.html';
      var doc = jsdom.jsdom(html, null, {url: url});
      test.equal(doc.getElementById("link1").href, 'http://example.com', 'Absolute URL should be left alone');
      test.equal(doc.getElementById("link2").href, 'http://example.com/local.html', 'Relative URL should be resolved');
      test.equal(doc.getElementById("link3").href, 'http://example.com/path/to/docroot/local.html', 'Relative URL should be resolved');
      test.equal(doc.getElementById("link4").href, 'http://example.com/path/local.html', 'Relative URL should be resolved');
      test.equal(doc.getElementById("link5").href, 'http://example.com/path/to/docroot/index.html#here', 'Relative URL should be resolved');
      test.equal(doc.getElementById("link6").href, 'http://example.com/protocol/avoidance.html', 'Relative URL should be resolved');
    }

    function testBase() {
      var url  = 'blahblahblah-invalid',
          doc  = jsdom.jsdom(html, null, {url: url}),
          base = doc.createElement("base");
      base.href = 'http://example.com/path/to/docroot/index.html';
      doc.getElementsByTagName("head").item(0).appendChild(base);
      test.equal(doc.getElementById("link1").href, 'http://example.com', 'Absolute URL should be left alone');
      test.equal(doc.getElementById("link2").href, 'http://example.com/local.html', 'Relative URL should be resolved');
      test.equal(doc.getElementById("link3").href, 'http://example.com/path/to/docroot/local.html', 'Relative URL should be resolved');
      test.equal(doc.getElementById("link4").href, 'http://example.com/path/local.html', 'Relative URL should be resolved');
      test.equal(doc.getElementById("link5").href, 'http://example.com/path/to/docroot/index.html#here', 'Relative URL should be resolved');
      test.equal(doc.getElementById("link6").href, 'http://example.com/protocol/avoidance.html', 'Relative URL should be resolved');
    }

    testLocal();
    testRemote();
    testBase();
    test.done();
  },

  numeric_values: function(test) {
    var html = '<html><body><td data-year="2011" data-month="0" data-day="9">\
                  <a href="#" class=" ">9</a> \
                </td></body></html>';
    var document = jsdom.jsdom(html);
    var a = document.body.children.item(0);

    a.innerHTML = 9;
    a.setAttribute('id', 123);
    test.strictEqual(a.innerHTML, '9', 'Element stringify');
    test.strictEqual(a.getAttributeNode('id').nodeValue, '123', 'Attribute stringify');
    test.done();
  },

  auto_tostring: function(test) {
    var buffer = require("fs").readFileSync(__dirname + "/files/env.html"),
        dom;
    test.doesNotThrow(function(){ dom = jsdom.jsdom(buffer); }, 'buffers should automatically be stringified');
    test.equal(dom.documentElement.getElementsByTagName("*").length, 3, 'should parse as per usual');
    test.done();
  },

  document_should_expose_location: function(test) {
    var window = jsdom.jsdom("").createWindow();
    test.strictEqual(window.document.location, window.location, 'document.location and window.location');
    test.done();
  },


  mutation_events : function(test) {
    var document = jsdom.jsdom();
    document.implementation.addFeature('MutationEvents', '2.0');
    var created = '';
    var removed = '';
    document.addEventListener('DOMNodeInserted', function(ev) {
      created += ev.target.tagName;
    });
    document.addEventListener('DOMNodeRemoved', function(ev) {
      removed += ev.target.tagName;
    });
    var h1 = document.createElement('h1');
    var h2 = document.createElement('h2');
    var h3 = document.createElement('h3');

    document.body.appendChild(h2);
    document.body.insertBefore(h1, h2);
    document.body.insertBefore(h3, null);
    test.strictEqual('H2H1H3', created, "an event should be dispatched for each created element");

    document.body.removeChild(h1);
    document.body.insertBefore(h3, h2);
    test.strictEqual('H1H3', removed, "an event should be dispatched for each removed element");

    var text = h2.innerHTML = 'foo';
    h2.addEventListener('DOMCharacterDataModified', function(ev) {
      text = ev.target.nodeValue;
    });
    h2.firstChild.nodeValue = 'bar';
    test.equal(h2.innerHTML, text, 'ChactaterData changes should be captured');

    var event;
    h2.setAttribute('class', 'foo');
    document.addEventListener('DOMAttrModified', function(ev) {
      event = ev;
    });
    h2.setAttribute('class', 'bar');
    test.ok(!!event, 'Changing an attribute should trigger DOMAttrModified');
    test.equal(event.attrName, 'class', 'attrName should be class');
    test.equal(event.prevValue, 'foo', 'prevValue should be foo');
    test.equal(event.newValue, 'bar', 'newValue should be bar');

    event = false;
    h2.setAttribute('class', 'bar');
    test.ok(!event, 'Setting the same value again should not trigger an event');

    h2.removeAttribute('class');
    test.ok(!!event, 'Removing an attribute should trigger DOMAttrModified');
    test.equal(event.attrName, 'class', 'attrName should be class');
    test.equal(event.prevValue, 'bar', 'prevValue should be bar');

    test.done();
  },

  remove_listener_in_handler: function(test) {
    var document = jsdom.jsdom();
    var h1 = 0, h2 = 0;

    // Event handler that removes itself
    function handler1() {
      h1++;
      document.removeEventListener('click', handler1);
    }

    function handler2() {
      h2++;
    }

    document.addEventListener('click', handler1);
    document.addEventListener('click', handler2);

    var ev = document.createEvent('MouseEvents');
    ev.initEvent('click', true, true);

    document.dispatchEvent(ev);
    test.equal(1, h1, "handler1 must be called once");
    test.equal(1, h2, "handler2 must be called once");

    document.dispatchEvent(ev);
    test.equal(1, h1, "handler1 must be called once");
    test.equal(2, h2, "handler2 must be called twice");
    test.done();
  },

  childNodes_updates_on_insertChild : function(test) {
    var window = jsdom.jsdom("").createWindow();
    var div = window.document.createElement("div");
    var text = window.document.createTextNode("bar");
    div.appendChild(text);
    test.strictEqual(text, div.childNodes[0],
               "childNodes NodeList should update after appendChild");

    text = window.document.createTextNode("bar");
    div.insertBefore(text, null);
    test.strictEqual(text, div.childNodes[1],
               "childNodes NodeList should update after insertBefore");
    test.done();
  },

  option_set_selected : function(test) {
    var window = jsdom.jsdom("").createWindow();
    var select = window.document.createElement("select");

    var option0 = window.document.createElement('option');
    select.appendChild(option0);
    option0.setAttribute('selected', 'selected');

    var optgroup = window.document.createElement('optgroup');
    select.appendChild(optgroup);
    var option1 = window.document.createElement('option');
    optgroup.appendChild(option1);

    test.strictEqual(true, option0.selected, 'initially selected');
    test.strictEqual(false, option1.selected, 'initially not selected');
    test.strictEqual(option1, select.options[1], "options should include options inside optgroup");

    option1.defaultSelected = true;
    test.strictEqual(false, option0.selected, 'selecting other option should deselect this');
    test.strictEqual(true, option0.defaultSelected, 'default should not change');
    test.strictEqual(true, option1.selected, 'selected changes when defaultSelected changes');
    test.strictEqual(true, option1.defaultSelected, 'I just set this');

    option0.defaultSelected = false;
    option0.selected = true;
    test.strictEqual(true, option0.selected, 'I just set this');
    test.strictEqual(false, option0.defaultSelected, 'selected does not set default');
    test.strictEqual(false, option1.selected, 'should deselect others');
    test.strictEqual(true, option1.defaultSelected, 'unchanged');
    test.done();
  },

  case_sensitivity_of_markup_missing_html_and_body : function(test){
    var spaces = /[ \n]*/g,
        doc1 = jsdom.html("<HTML><BODY></BODY></HTML>").outerHTML.replace(spaces, ''),
        doc2 = jsdom.html("<html><BODY></Body></HTML>").outerHTML.replace(spaces, ''),
        doc3 = jsdom.html("<html><body></body></html>").outerHTML.replace(spaces, ''),
        doc4 = jsdom.html("<body></body>").outerHTML.replace(spaces, ''),
        doc5 = jsdom.html("").outerHTML.replace(spaces, '');

    test.ok(doc1 === doc2 && doc2 == doc3 && doc3 === doc4 && doc4 == doc5,
            'they should all serialize the same');
    test.done();
  },

  children_should_be_available_right_after_document_creation : function(test) {
    var doc = jsdom.jsdom("<html><body><div></div></body></html>");
    test.ok((doc.body.children[0] !== undefined), "there should be a body, and it should have a child");
    test.done();
  },

  children_should_be_available_right_after_document_creation_scripts : function(test) {
    var html = "<html><body>" +
      "<script type='text/javascript'>" +
        "var h = document.createElement('div');" +
        "h.innerHTML = '<div style=\"opacity:0.8\"></div>';" +
        "window.myNode = h.childNodes[0];" +
      "</script>" +
    "</body></html>";

    var window = jsdom.jsdom(html).createWindow();
    test.ok(!!window.myNode.nodeType);
    test.done();
  },

  fix_for_issue_172 : function(test) {
    jsdom.env("<html><body><script type='text/javascript'></script></body></html>", [
     'jquery.js'
    ], function () {
      // ensure the callback gets called!
      test.done();
    });
  },

  fix_for_issue_221 : function(test) {
    var html = '<html><head></head><body></body></html>';
    var document = jsdom.jsdom(html);
    var div = document.createElement("div");
    document.body.appendChild(div);
    div.appendChild(document.createTextNode("hello world"));
    test.strictEqual(div.childNodes[0].nodeValue, 'hello world',
               'Nodelist children should be populated immediately');
    test.done();
  },

  parsing_and_serializing_entities: function(test) {
    var html = '<html><body><a href="http://example.com/?a=b&amp;c=d">&lt;&aelig;&#x263a;foo</a>';
    var document = jsdom.jsdom(html);
    var anchor = document.getElementsByTagName('a')[0];

    test.strictEqual(anchor.getAttribute('href'), 'http://example.com/?a=b&c=d',
                     "href attribute value should be deentitified");

    test.strictEqual(anchor.firstChild.nodeValue, '<æ☺foo',
                     "nodeValue of text node should be deentitified");

    test.ok(anchor.outerHTML.indexOf('http://example.com/?a=b&amp;c=d') !== -1,
            "outerHTML of anchor href should be entitified");

    test.ok(anchor.innerHTML.indexOf("&lt;") === 0,
            "innerHTML of anchor should begin with &lt;");
    test.done();
  },

  parsing_and_serializing_unknown_entities: function (test) {
    var html = '<html><body>&nowayjose;&#x263a;&#xblah;&#9q;</body></html>';
    var document = jsdom.jsdom(html);
    test.strictEqual(document.body.firstChild.nodeValue, "&nowayjose;☺&#xblah;&#9q;",
                     "Unknown and unparsable entities should be left in the decoded text");
    test.strictEqual(document.body.innerHTML, "&amp;nowayjose;☺&amp;#xblah;&amp;#9q;",
                     "Unknown and unparsable entities should be reserialized as literal text");
    test.done();
  },

  document_title_and_entities: function (test) {
    var html = '<html><head><title>&lt;b&gt;Hello&lt;/b&gt;</title></head><body></body></html>';
    var document = jsdom.jsdom(html);

    test.strictEqual(document.title, "<b>Hello</b>",
      "document.title should be the deentitified version of what was in \
      the original HTML"
    );

    document.title = "<b>World</b>";
    test.strictEqual(document.title, "<b>World</b>",
      "When document.title is set programmatically to something looking like \
      HTML tags, then read again, it should have the exact same value, no \
      entification should take place"
    );

    document.title = "&lt;b&gt;World&lt;/b&gt;";
    test.strictEqual(document.title, "&lt;b&gt;World&lt;/b&gt;",
      "When document.title is set programmatically to something looking like \
      HTML entities, then read again, it should have the exact same value, \
      no deentification should take place"
    );

    test.done();
  },

  setting_and_getting_textContent: function (test) {
    var html = '<html><head>\n<title>&lt;foo&gt;</title></head><body>Hello<span><span>, </span>world</span>!</body></html>';
    var document = jsdom.jsdom(html);

    test.strictEqual(document.textContent, null,
      "textContent of document should be null"
    );

    test.strictEqual(document.head.textContent, '\n<foo>',
      "textContent of document.head should be the initial whitespace plus the textContent of the document title"
    );

    test.strictEqual(
      document.body.textContent,
      "Hello, world!",
      "textContent of document.body should be the concatenation of the textContent values of its child nodes"
    );

    test.strictEqual(
      document.createTextNode('&lt;b&gt;World&lt;/b&gt;').textContent,
      '&lt;b&gt;World&lt;/b&gt;',
      "textContent of programmatically created text node should be identical to its nodeValue"
    );

    test.strictEqual(
      document.createComment('&lt;b&gt;World&lt;/b&gt;').textContent,
      '&lt;b&gt;World&lt;/b&gt;',
      "textContent of programmatically created comment node should be identical to its nodeValue"
    );

    var frag = document.createDocumentFragment();
    frag.appendChild(document.createTextNode('&lt;foo&gt;<b></b>'));
    frag.appendChild(document.createElement('div')).appendChild(document.createTextNode('&lt;foo&gt;<b></b>'));

    test.strictEqual(frag.textContent, '&lt;foo&gt;<b></b>&lt;foo&gt;<b></b>',
      "textContent of programmatically created document fragment should be the concatenation of the textContent values of its child nodes"
    );

    var div = document.createElement('div');
    div.innerHTML = '&amp;lt;b&amp;gt;\nWorld&amp;lt;/b&amp;gt;<span></span><span><span></span></span><span>&amp;lt;b&amp;gt;World&amp;lt;/b&amp;gt;</span>';

    test.strictEqual(div.textContent, '&lt;b&gt;\nWorld&lt;/b&gt;&lt;b&gt;W\orld&lt;/b&gt;',
      "textContent of complex programmatically created <div> should be the \
      concatenation of the textContent values of its child nodes"
    );

    test.done();
  },

  allow_ender_to_run : function(test) {
    jsdom.env('<a />', [__dirname + '/files/ender-qwery.js'], function(e, w) {
      test.ok(!e, 'no errors');
      test.ok(w.ender, 'ender exists');
      test.ok(w.$, 'window contains $');
      test.done();
    });
  },

  // see: https://github.com/tmpvar/jsdom/issues/259
  issue_259 : function(test) {
    try {
      jsdom.jsdom('<!DOCTYPE svg>\n<svg version="1.1"></svg>');
    } catch (e) {
      console.log(e);
      test.ok(false, 'Incomplete doctype should not throw an error');
    }
    test.done();
  },

  issues_230_259 : function(test) {
    var instr = '<html><body style="color: #ffffff; foo: bar"></body></html>';
    var doc = jsdom.html(instr);
    test.ok(doc.outerHTML.match(/0: *color/) === null);
    test.done();
  },

  // see: https://github.com/tmpvar/jsdom/issues/262
  issue_262 : function(test) {
    var document = jsdom.html('<html><body></body></html>');
    var a = document.createElement('a');
    a.setAttribute("style", "color:blue");
    a.style.setProperty("color", "red");
    test.equal(a.outerHTML.match(/style="/g).length, 1, 'style attribute must not be serialized twice');
    test.done();
  },

  // see: https://github.com/tmpvar/jsdom/issues/267
  issue_267 : function(test) {
    var document = jsdom.html('<html><body></body></html>');
    var a = document.createElement('a');
    a.style.width = '100%';
    test.ok(!!a.getAttribute('style').match(/^\s*width\s*:\s*100%\s*;?\s*$/), 'style attribute must contain width');
    test.done();
  },

  parser_failure_broken_markup : function(test) {
    var thrown = false;
    var doc;
    try {
      doc = jsdom.jsdom('<html><body><div id="<"></div></body></html>');
    } catch (e) {
      thrown = true;
    }

    test.ok(doc.errors.length === 1);
    test.ok(doc.errors[0].message = "invalid markup");
    test.ok(thrown === false);
    test.done();
  },

  parser_failure_tag_in_text_content : function(test) {
    var thrown = false;
    try {
      var doc = jsdom.jsdom('\
<SCRIPT TYPE="text/javascript"> \
document.write("<SCR"+"IPT TYPE=\'text/javascript\' SRC=\'...\'><\/SCR"+"IPT>");\
</SCRIPT>');
    } catch (e) {
      thrown = true;
    }

    test.ok(doc.errors.length === 1);
    test.ok(doc.errors[0].message = "invalid markup");
    test.ok(thrown === false);
    test.done();
  },

  // Test inline event handlers set on the body.
  test_body_event_handler_inline : function (test) {
    var html = "\
      <html>\
        <head>\
          <script>\
            function loader () {\
              window.loader_called = true;\
            }\
          </script>\
        </head>\
        <body onload='loader()'></body>\
      </html>";
    var doc = jsdom.jsdom(html, null, { deferClose : true });
    var window = doc.parentWindow;
    // In JSDOM, listeners registered with addEventListener are called before
    // "traditional" listeners, so listening for 'load' will fire before our
    // inline listener.  This means we have to check the value on the next
    // tick.
    window.addEventListener('load', function () {
      process.nextTick(function () {
        test.equal(window.loader_called, true);
        test.done();
      });
    });
    doc.close();
  },

  // Make sure traditional handlers on the body element set via script are
  // forwarded to the window.
  test_body_event_handler_script : function (test) {
    test.expect(2);
    var doc = jsdom.jsdom("<html><head></head><body></body></html>",
                          null,
                          {deferClose : true});
    var window = doc.parentWindow;
    test.equal(window.onload, undefined);
    doc.body.onload = function () {
      test.done();
    };
    test.notEqual(window.onload, undefined);
    doc.close();
  },

  // Test inline event handlers on a regular element.
  test_element_inline_event_handler : function (test) {
    var doc = jsdom.jsdom("\
      <html>\
        <head></head>\
        <body>\
          <div id='div1' onclick='window.divClicked = true;'\
                         onmouseover='window.divMousedOver = true;'\
          </div>\
        </body>\
      </html>");
    var window = doc.parentWindow;
    var click = doc.createEvent('MouseEvents');
    click.initMouseEvent('click', false, false);
    var div = doc.getElementById('div1');
    div.dispatchEvent(click);
    var mouseOver = doc.createEvent('MouseEvents');
    mouseOver.initMouseEvent('mouseover', false, false);
    div.dispatchEvent(mouseOver);
    test.equal(window.divClicked, true);
    test.equal(window.divMousedOver, true);
    test.done();
  },

  // Test for issue 287 - element.onevent check doesn't work
  // See: https://github.com/tmpvar/jsdom/issues/287
  issue_287 : function (test) {
    var doc = jsdom.jsdom();
    var elem = doc.createElement('form');
    elem.setAttribute('onsubmit', ';');
    test.equal(typeof elem.onsubmit, 'function');
    test.done();
  },

  get_element_by_id : function (test) {
    var doc = jsdom.jsdom();
    var el = doc.createElement('div');
    el.setAttribute('id', 'foo');
    test.equal(doc.getElementById('foo'), null, 'Element must not be found until it has been added to the DOM');

    doc.body.appendChild(el);
    test.equal(doc.getElementById('foo'), el, 'Element must be found after being added');

    el.id = 'bar';
    test.equal(doc.getElementById('foo'), null, 'Element must not be found by its previous id');
    test.equal(doc.getElementById('bar'), el, 'Element must be found by its new id');

    el.setAttribute('id', 'baz');
    test.equal(doc.getElementById('bar'), null, 'Element must not be found by its previous id');
    test.equal(doc.getElementById('baz'), el, 'Element must be found by its new id');

    el.getAttributeNode('id').nodeValue = 'boo';
    test.equal(doc.getElementById('boo'), el, 'Element must be found by its new id');

    doc.body.removeChild(el);
    test.equal(doc.getElementById(el.id), null, 'Element must not be found after it has been removed');

    test.done();
  },

  jsdom_levels: function(test) {
    var level1 = jsdom.level(1);
    var level2 = jsdom.level(2);

    test.notEqual(level1, level2, 'Level1.core and level2.core are different instances');
    test.equal(level1.HTMLCollection, null, 'Level1 dom shouldn\'t have HTMLCollection function.');

    test.done();
  },

  issue_335_inline_event_handlers : function(test) {
    var doc = jsdom.html('<a onclick="somefunction()">call some function</a>');
    var a = doc.getElementsByTagName('a').item(0);
    var onclick = a.getAttribute('onclick');
    test.notEqual(onclick, null);
    test.equal(onclick, 'somefunction()');
    test.ok(doc.innerHTML.indexOf('onclick') > -1);
    test.done();
  },
<<<<<<< HEAD

  issue_338_internal_nodelist_props : function(test) {
    var doc = jsdom.html();
    var props = Object.keys(doc.body.childNodes);
    test.equal(props.length, 1, 'Internal properties must not be enumerable');
    test.done();
  },

  multiple_done_calls_with_src : function(test) {
    var script = "window.a = (typeof window.a !== 'undefined') ? window.a + 1 : 0;";
    var doneCounter = 0;
    jsdom.env({
      html : '<div />',
      src : [script, script, script],
      done: function(errors, window) {
        doneCounter++;
        console.log(window.a);
        if (window.a === 2) {
          test.equal(doneCounter, 1);
          test.done();
        }
      }
    })
  }
=======
>>>>>>> 91cd8195

  setting_and_getting_script_element_text : function (test) {
    var doc = jsdom.html("<script></script>");
    var script = doc.getElementsByTagName('script')[0];
    test.equal(script.text, '');
    script.text = 'var x = 3;';
    test.equal(script.text, 'var x = 3;');
    script.text = 'var y = 2;';
    test.equal(script.text, 'var y = 2;');
    test.done();
  }
};<|MERGE_RESOLUTION|>--- conflicted
+++ resolved
@@ -1117,7 +1117,6 @@
     test.ok(doc.innerHTML.indexOf('onclick') > -1);
     test.done();
   },
-<<<<<<< HEAD
 
   issue_338_internal_nodelist_props : function(test) {
     var doc = jsdom.html();
@@ -1140,10 +1139,8 @@
           test.done();
         }
       }
-    })
-  }
-=======
->>>>>>> 91cd8195
+    });
+  },
 
   setting_and_getting_script_element_text : function (test) {
     var doc = jsdom.html("<script></script>");
