--- conflicted
+++ resolved
@@ -102,12 +102,6 @@
             scripts: "http://127.0.0.1:64000/js",
             done: function(errors, window) {
               server.close();
-<<<<<<< HEAD
-	      test.equal(errors, null, 'errors should be null');
-              test.notEqual(window.location, null, 'window.location should not be null');
-              test.equal(window.attachedHere, 123, 'script should execute on our window');
-              test.equal(window.document.getElementsByTagName("a").item(0).innerHTML, 'World', 'anchor text');
-=======
               if (errors) {
                 test.ok(false, errors.message)
               } else {
@@ -115,7 +109,6 @@
                 test.equal(window.attachedHere, 123, 'script should execute on our window');
                 test.equal(window.document.getElementsByTagName("a").item(0).innerHTML, 'World', 'anchor text');
               }
->>>>>>> 45276299
               test.done();
             }
           });
