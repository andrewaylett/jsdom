
var dom = exports.dom = require("./jsdom/level1/core").dom;
exports.defaultLevel = dom.level1.core;
exports.browserAugmentation = require("./jsdom/browser").browserAugmentation;
exports.windowAugmentation = require("./jsdom/browser").windowAugmentation;

exports.jsdom = function (level) {
  level = level || exports.defaultLevel;
  var doc = new (level.Document)();
  doc.createWindow =  function() {
    var window = exports.windowAugmentation(level, { document: doc });
    delete window.document.createWindow;
    return window;
  }
  return doc;
}

exports.createWindow = function (html, level) {
  var window = exports.jsdom(level).createWindow();
  window.document.innerHTML = html;
  return window;
};

<<<<<<< HEAD
exports.jQueryify = function (window, path) {
=======
exports.jQueryify = function (window, path, fn) {
>>>>>>> 82bccb81
  var head   = window.document.getElementsByTagName('head')[0],
      jQueryTag = window.document.createElement("script");
  
  path = path ? "file://" + path : 'http://code.jquery.com/jquery-1.4.2.js';
  
  jQueryTag.src = path;
  
  jQueryTag.onload = function() {
    if (this.readyState === 'complete') {
      if (typeof fn === "function") {
        fn();
      }
    }
  };
};<|MERGE_RESOLUTION|>--- conflicted
+++ resolved
@@ -21,13 +21,16 @@
   return window;
 };
 
-<<<<<<< HEAD
-exports.jQueryify = function (window, path) {
-=======
-exports.jQueryify = function (window, path, fn) {
->>>>>>> 82bccb81
-  var head   = window.document.getElementsByTagName('head')[0],
+exports.jQueryify = function (window, /* path [optional], callback */) {
+  var args = Array.prototype.slice.call(arguments),
+      callback = (typeof(args[args.length - 1]) === 'function') && args.pop(),
+      path = undefined,
+      head   = window.document.getElementsByTagName('head')[0],
       jQueryTag = window.document.createElement("script");
+      
+  if (args.length > 1 && typeof(args[1] === 'string')) {
+    path = args[1];
+  }
   
   path = path ? "file://" + path : 'http://code.jquery.com/jquery-1.4.2.js';
   
