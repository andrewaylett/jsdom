--- conflicted
+++ resolved
@@ -12,16 +12,9 @@
       doc = new (browser.Document)();
 
   // Author: Swizec
-<<<<<<< HEAD
-  // some people use IE's expression syntax, 
-  //this should remove what isn't relevant to us
-  if (html) {
-      html = html.replace(/\<\!\-\-\[if .*\![(]*IE[)]*\]\>(.+)\<\!\[endif\]\-\-\>/gi, "$1");
-=======
   // remove IE's expressions and expose what applies to us
   if (html) {
       html = html.replace(/<!--\[if .*\![(]*IE[)]*\]>(.+)<\!\[endif\]-->/gi, "$1");
->>>>>>> c5f233f9
   }
 
   doc.innerHTML = html || "<html><head></head><body></body></html>";
