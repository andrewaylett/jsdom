var core          = require("../level2/core").dom.level2.core,
    HtmlToDom     = require('../browser/htmltodom').HtmlToDom,
    domToHtml     = require('../browser/domtohtml').domToHtml,
    htmlencoding  = require('../browser/htmlencoding'),
    HTMLEncode    = htmlencoding.HTMLEncode,
    HTMLDecode    = htmlencoding.HTMLDecode;

/*
  valuetype DOMString sequence<unsigned short>;
  typedef   unsigned long long DOMTimeStamp;
  typedef   any DOMUserData;
  typedef   Object DOMObject;

*/
  // ExceptionCode
  core.VALIDATION_ERR                 = 16;
  core.TYPE_MISMATCH_ERR              = 17;

/*
  // Introduced in DOM Level 3:
  interface DOMStringList {
    DOMString          item(in unsigned long index);
    readonly attribute unsigned long   length;
    boolean            contains(in DOMString str);
  };

  // Introduced in DOM Level 3:
  interface NameList {
    DOMString          getName(in unsigned long index);
    DOMString          getNamespaceURI(in unsigned long index);
    readonly attribute unsigned long   length;
    boolean            contains(in DOMString str);
    boolean            containsNS(in DOMString namespaceURI,
                                  in DOMString name);
  };

  // Introduced in DOM Level 3:
  interface DOMImplementationList {
    DOMImplementation  item(in unsigned long index);
    readonly attribute unsigned long   length;
  };

  // Introduced in DOM Level 3:
  interface DOMImplementationSource {
    DOMImplementation  getDOMImplementation(in DOMString features);
    DOMImplementationList getDOMImplementationList(in DOMString features);
  };

  interface DOMImplementation {
    boolean            hasFeature(in DOMString feature,
                                  in DOMString version);
    // Introduced in DOM Level 2:
    DocumentType       createDocumentType(in DOMString qualifiedName,
                                          in DOMString publicId,
                                          in DOMString systemId)
                                        raises(DOMException);
    // Introduced in DOM Level 2:
    Document           createDocument(in DOMString namespaceURI,
                                      in DOMString qualifiedName,
                                      in DocumentType doctype)
                                        raises(DOMException);
    // Introduced in DOM Level 3:
    DOMObject          getFeature(in DOMString feature,
                                  in DOMString version);
  };

  interface Node {
    // Modified in DOM Level 3:
    Node               insertBefore(in Node newChild,
                                    in Node refChild)
                                        raises(DOMException);
    // Modified in DOM Level 3:
    Node               replaceChild(in Node newChild,
                                    in Node oldChild)
                                        raises(DOMException);
    // Modified in DOM Level 3:
    Node               removeChild(in Node oldChild)
                                        raises(DOMException);
    // Modified in DOM Level 3:
    Node               appendChild(in Node newChild)
                                        raises(DOMException);
    boolean            hasChildNodes();
    Node               cloneNode(in boolean deep);
    // Modified in DOM Level 3:
    void               normalize();
    // Introduced in DOM Level 3:
    readonly attribute DOMString       baseURI;
*/

// Compare Document Position
var DOCUMENT_POSITION_DISCONNECTED = core.Node.prototype.DOCUMENT_POSITION_DISCONNECTED = 0x01;
var DOCUMENT_POSITION_PRECEDING    = core.Node.prototype.DOCUMENT_POSITION_PRECEDING    = 0x02;
var DOCUMENT_POSITION_FOLLOWING    = core.Node.prototype.DOCUMENT_POSITION_FOLLOWING    = 0x04;
var DOCUMENT_POSITION_CONTAINS     = core.Node.prototype.DOCUMENT_POSITION_CONTAINS     = 0x08;
var DOCUMENT_POSITION_CONTAINED_BY = core.Node.prototype.DOCUMENT_POSITION_CONTAINED_BY = 0x10;
var DOCUMENT_POSITION_IMPLEMENTATION_SPECIFIC = core.Node.prototype.DOCUMENT_POSITION_IMPLEMENTATION_SPECIFIC = 0x20;
var DOCUMENT_TYPE_NODE = core.Node.prototype.DOCUMENT_TYPE_NODE;

core.Node.prototype.compareDocumentPosition = function compareDocumentPosition( otherNode ) {
  if( !(otherNode instanceof core.Node) ) {
    throw Error("Comparing position against non-Node values is not allowed")
  }
  var thisOwner, otherOwner;

  if( this.nodeType === this.DOCUMENT_NODE)
    thisOwner = this
  else
    thisOwner = this.ownerDocument

  if( otherNode.nodeType === this.DOCUMENT_NODE)
    otherOwner = otherNode
  else
    otherOwner = otherNode.ownerDocument

  if( this === otherNode ) return 0
  if( this === otherNode.ownerDocument ) return DOCUMENT_POSITION_FOLLOWING + DOCUMENT_POSITION_CONTAINED_BY
  if( this.ownerDocument === otherNode ) return DOCUMENT_POSITION_PRECEDING + DOCUMENT_POSITION_CONTAINS
  if( thisOwner !== otherOwner ) return DOCUMENT_POSITION_DISCONNECTED

  // Text nodes for attributes does not have a _parentNode. So we need to find them as attribute child.
  if( this.nodeType === this.ATTRIBUTE_NODE && this._childNodes && this._childNodes.indexOf(otherNode) !== -1)
    return DOCUMENT_POSITION_FOLLOWING + DOCUMENT_POSITION_CONTAINED_BY

  if( otherNode.nodeType === this.ATTRIBUTE_NODE && otherNode._childNodes && otherNode._childNodes.indexOf(this) !== -1)
    return DOCUMENT_POSITION_PRECEDING + DOCUMENT_POSITION_CONTAINS

  var point = this
  var parents = [ ]
  var previous = null
  while( point ) {
    if( point == otherNode ) return DOCUMENT_POSITION_PRECEDING + DOCUMENT_POSITION_CONTAINS
    parents.push( point )
    point = point._parentNode
  }
  point = otherNode
  previous = null
  while( point ) {
    if( point == this ) return DOCUMENT_POSITION_FOLLOWING + DOCUMENT_POSITION_CONTAINED_BY
    var location_index = parents.indexOf( point )
    if( location_index !== -1) {
     var smallest_common_ancestor = parents[ location_index ]
     var this_index = smallest_common_ancestor._childNodes.indexOf( parents[location_index - 1] )
     var other_index = smallest_common_ancestor._childNodes.indexOf( previous )
     if( this_index > other_index ) {
           return DOCUMENT_POSITION_PRECEDING
     }
     else {
       return DOCUMENT_POSITION_FOLLOWING
     }
    }
    previous = point
    point = point._parentNode
  }
  return DOCUMENT_POSITION_DISCONNECTED
};
/*
    // Introduced in DOM Level 3:
             attribute DOMString       textContent;
                                        // raises(DOMException) on setting
                                        // raises(DOMException) on retrieval
*/
core.Node.prototype.isSameNode = function(other) {
  return (other === this);
};

var stripHTML = /<\S[^><]*>/g;
core.Node.prototype.__defineGetter__('textContent', function() {
  var out = domToHtml(this.childNodes, true, true);

  if (!out) {
    return null;
  }
  if (this.children.length > 0) {
    out = out.replace(stripHTML, '');
  }

  //Now decode the encoded text content
  out = HTMLDecode(out);
  return out;
});

core.Node.prototype.__defineSetter__('textContent', function(txt) {
  if (txt) {
    var i        = this.childNodes.length-1,
        children = this.childNodes
        textNode = this._ownerDocument.createTextNode(txt);

    for (i; i>=0; i--) {
      this.removeChild(this.childNodes.item(i));
    }

    this.appendChild(textNode);
  }
  return txt;
});

/*
    // Introduced in DOM Level 3:
    DOMString          lookupPrefix(in DOMString namespaceURI);
    // Introduced in DOM Level 3:
    boolean            isDefaultNamespace(in DOMString namespaceURI);
    // Introduced in DOM Level 3:
    DOMString          lookupNamespaceURI(in DOMString prefix);
*/
// Introduced in DOM Level 3:
core.Node.prototype.isEqualNode = function(other) {
  var self = this;
<<<<<<< HEAD
  var diff_attrs = function() {
    for (var i=0;i<arguments.length;i++) {
      var attr = arguments[i];
      if (self[attr] != other[attr]) return(true);
    }
    return(false);
  }
  // return(false) if this.type != other.type
  if (diff_attrs('nodeName', 'localName', 'namespaceURI', 'prefix', 'nodeValue')) return(false);
  // this.attribues == other.attributes (NamedNodeMaps)
  // this.childNodes == other.childNodes (NodeLists)

  // DocumentType nodes also need:
  if (false) {
    if (diff_attrs('publicId', 'systemId', 'internalSubset')) return(false);
    // this.entities == other.entities (NamedNodeMaps)
    // this.notations == other.notations (NamedNodeMaps)
=======
  var diffValues = function() {
    for (var i=0;i<arguments.length;i++) {
      var k = arguments[i];
      if (self[k] != other[k]) return(true);
    }
    return(false);
  };
  var diffNamedNodeMaps = function(snnm, onnm) {
    if ((snnm == null) && (onnm == null)) return(false);
    if ((snnm == null) || (onnm == null)) return(true);
    if (snnm.length != onnm.length) return(true);
    var js = [];
    for (var j=0;j<onnm.length;j++) { js[j] = j }
    for (var i=0;i<snnm.length;i++) {
      var found=false;
      for (var j=0;j<js.length;j++) {
        if (snnm.item(i).isEqualNode(onnm.item(js[j]))) {
          found = true;
          // in order to be 100% accurate, we remove index values from consideration once they've matched
          js.splice(j,1);
          break;
        }
      }
      if (!found) return(true);
    }
    return(false);
  };
  var diffNodeLists = function(snl, onl) {
    if ((snl == null) && (onl == null)) return(false);
    if ((snl == null) || (onl == null)) return(true);
    if (snl.length != onl.length) return(true);
    for (var i=0;i<snl.length;i++) {
      if (!snl.item(i).isEqualNode(onl.item(i))) return(true);
    }
    return(false);
  };
  if (!other) return(false);
  if (this.isSameNode(other)) return(true);
  if (this.nodeType != other.nodeType) return(false);
  if (diffValues('nodeName', 'localName', 'namespaceURI', 'prefix', 'nodeValue')) return(false);
  if (diffNamedNodeMaps(this.attributes, other.attributes)) return(false);
  if (diffNodeLists(this.childNodes, other.childNodes)) return(false);
  if (this.nodeType == DOCUMENT_TYPE_NODE) {
    if (diffValues('publicId', 'systemId', 'internalSubset')) return(false);
    if (diffNamedNodeMaps(this.entities, other.entities)) return(false);
    if (diffNamedNodeMaps(this.notations, other.notations)) return(false);
>>>>>>> 75634bdd
  }
  return (true);
};
/*
    // Introduced in DOM Level 3:
    DOMObject          getFeature(in DOMString feature,
                                  in DOMString version);
*/
// Introduced in DOM Level 3:
core.Node.prototype.setUserData = function(key, data, handler) {
  var r = this[key] || null;
  this[key] = data;
  return(r);
};

// Introduced in DOM Level 3:
core.Node.prototype.getUserData = function(key) {
  var r = this[key] || null;
  return(r);
};
/*
  interface NodeList {
    Node               item(in unsigned long index);
    readonly attribute unsigned long   length;
  };

  interface NamedNodeMap {
    Node               getNamedItem(in DOMString name);
    Node               setNamedItem(in Node arg)
                                        raises(DOMException);
    Node               removeNamedItem(in DOMString name)
                                        raises(DOMException);
    Node               item(in unsigned long index);
    readonly attribute unsigned long   length;
    // Introduced in DOM Level 2:
    Node               getNamedItemNS(in DOMString namespaceURI,
                                      in DOMString localName)
                                        raises(DOMException);
    // Introduced in DOM Level 2:
    Node               setNamedItemNS(in Node arg)
                                        raises(DOMException);
    // Introduced in DOM Level 2:
    Node               removeNamedItemNS(in DOMString namespaceURI,
                                         in DOMString localName)
                                        raises(DOMException);
  };

  interface CharacterData : Node {
             attribute DOMString       data;
                                        // raises(DOMException) on setting
                                        // raises(DOMException) on retrieval

    readonly attribute unsigned long   length;
    DOMString          substringData(in unsigned long offset,
                                     in unsigned long count)
                                        raises(DOMException);
    void               appendData(in DOMString arg)
                                        raises(DOMException);
    void               insertData(in unsigned long offset,
                                  in DOMString arg)
                                        raises(DOMException);
    void               deleteData(in unsigned long offset,
                                  in unsigned long count)
                                        raises(DOMException);
    void               replaceData(in unsigned long offset,
                                   in unsigned long count,
                                   in DOMString arg)
                                        raises(DOMException);
  };

  interface Attr : Node {
    readonly attribute DOMString       name;
    readonly attribute boolean         specified;
             attribute DOMString       value;
                                        // raises(DOMException) on setting

    // Introduced in DOM Level 2:
    readonly attribute Element         ownerElement;
    // Introduced in DOM Level 3:
    readonly attribute TypeInfo        schemaTypeInfo;

*/
    // Introduced in DOM Level 3:
core.Attr.prototype.__defineGetter__('isId', function() {
  return (this.name.toLowerCase() === 'id');
});
/*
  };

  interface Element : Node {
    readonly attribute DOMString       tagName;
    DOMString          getAttribute(in DOMString name);
    void               setAttribute(in DOMString name,
                                    in DOMString value)
                                        raises(DOMException);
    void               removeAttribute(in DOMString name)
                                        raises(DOMException);
    Attr               getAttributeNode(in DOMString name);
    Attr               setAttributeNode(in Attr newAttr)
                                        raises(DOMException);
    Attr               removeAttributeNode(in Attr oldAttr)
                                        raises(DOMException);
    NodeList           getElementsByTagName(in DOMString name);
    // Introduced in DOM Level 2:
    DOMString          getAttributeNS(in DOMString namespaceURI,
                                      in DOMString localName)
                                        raises(DOMException);
    // Introduced in DOM Level 2:
    void               setAttributeNS(in DOMString namespaceURI,
                                      in DOMString qualifiedName,
                                      in DOMString value)
                                        raises(DOMException);
    // Introduced in DOM Level 2:
    void               removeAttributeNS(in DOMString namespaceURI,
                                         in DOMString localName)
                                        raises(DOMException);
    // Introduced in DOM Level 2:
    Attr               getAttributeNodeNS(in DOMString namespaceURI,
                                          in DOMString localName)
                                        raises(DOMException);
    // Introduced in DOM Level 2:
    Attr               setAttributeNodeNS(in Attr newAttr)
                                        raises(DOMException);
    // Introduced in DOM Level 2:
    NodeList           getElementsByTagNameNS(in DOMString namespaceURI,
                                              in DOMString localName)
                                        raises(DOMException);
    // Introduced in DOM Level 2:
    boolean            hasAttribute(in DOMString name);
    // Introduced in DOM Level 2:
    boolean            hasAttributeNS(in DOMString namespaceURI,
                                      in DOMString localName)
                                        raises(DOMException);
    // Introduced in DOM Level 3:
    readonly attribute TypeInfo        schemaTypeInfo;
    // Introduced in DOM Level 3:
    void               setIdAttribute(in DOMString name,
                                      in boolean isId)
                                        raises(DOMException);
    // Introduced in DOM Level 3:
    void               setIdAttributeNS(in DOMString namespaceURI,
                                        in DOMString localName,
                                        in boolean isId)
                                        raises(DOMException);
    // Introduced in DOM Level 3:
    void               setIdAttributeNode(in Attr idAttr,
                                          in boolean isId)
                                        raises(DOMException);
  };

  interface Text : CharacterData {
    Text               splitText(in unsigned long offset)
                                        raises(DOMException);
    // Introduced in DOM Level 3:
    readonly attribute boolean         isElementContentWhitespace;
    // Introduced in DOM Level 3:
    readonly attribute DOMString       wholeText;
    // Introduced in DOM Level 3:
    Text               replaceWholeText(in DOMString content)
                                        raises(DOMException);
  };

  interface Comment : CharacterData {
  };

  // Introduced in DOM Level 3:
  interface TypeInfo {
    readonly attribute DOMString       typeName;
    readonly attribute DOMString       typeNamespace;

    // DerivationMethods
    const unsigned long       DERIVATION_RESTRICTION         = 0x00000001;
    const unsigned long       DERIVATION_EXTENSION           = 0x00000002;
    const unsigned long       DERIVATION_UNION               = 0x00000004;
    const unsigned long       DERIVATION_LIST                = 0x00000008;

    boolean            isDerivedFrom(in DOMString typeNamespaceArg,
                                     in DOMString typeNameArg,
                                     in unsigned long derivationMethod);
  };
*/
// Introduced in DOM Level 3:
core.UserDataHandler = function() {};
core.UserDataHandler.prototype.NODE_CLONED   = 1;
core.UserDataHandler.prototype.NODE_IMPORTED = 2;
core.UserDataHandler.prototype.NODE_DELETED  = 3;
core.UserDataHandler.prototype.NODE_RENAMED  = 4;
core.UserDataHandler.prototype.NODE_ADOPTED  = 5;
core.UserDataHandler.prototype.handle = function(operation, key, data, src, dst) {};

<<<<<<< HEAD
  // Introduced in DOM Level 3:
=======
// Introduced in DOM Level 3:
>>>>>>> 75634bdd
core.DOMError = function(severity, message, type, relatedException, relatedData, location) {
  this._severity         = severity;
  this._message          = message;
  this._type             = type;
  this._relatedException = relatedException;
  this._relatedData      = relatedData;
  this._location         = location;
};
core.DOMError.prototype = {};
core.DOMError.prototype.SEVERITY_WARNING     = 1;
core.DOMError.prototype.SEVERITY_ERROR       = 2;
core.DOMError.prototype.SEVERITY_FATAL_ERROR = 3;
core.DOMError.prototype.__defineGetter__('severity', function() {
  return this._severity;
});
core.DOMError.prototype.__defineGetter__('message', function() {
  return this._message;
});
core.DOMError.prototype.__defineGetter__('type', function() {
  return this._type;
});
core.DOMError.prototype.__defineGetter__('relatedException', function() {
  return this._relatedException;
});
core.DOMError.prototype.__defineGetter__('relatedData', function() {
  return this._relatedData;
});
core.DOMError.prototype.__defineGetter__('location', function() {
  return this._location;
});

/*
  // Introduced in DOM Level 3:
  interface DOMErrorHandler {
    boolean            handleError(in DOMError error);
  };

  // Introduced in DOM Level 3:
  interface DOMLocator {
    readonly attribute long            lineNumber;
    readonly attribute long            columnNumber;
    readonly attribute long            byteOffset;
    readonly attribute long            utf16Offset;
    readonly attribute Node            relatedNode;
    readonly attribute DOMString       uri;
  };

  // Introduced in DOM Level 3:
  interface DOMConfiguration {
    void               setParameter(in DOMString name,
                                    in DOMUserData value)
                                        raises(DOMException);
    DOMUserData        getParameter(in DOMString name)
                                        raises(DOMException);
    boolean            canSetParameter(in DOMString name,
                                       in DOMUserData value);
    readonly attribute DOMStringList   parameterNames;
  };

  interface CDATASection : Text {
  };

  interface DocumentType : Node {
    readonly attribute DOMString       name;
    readonly attribute NamedNodeMap    entities;
    readonly attribute NamedNodeMap    notations;
    // Introduced in DOM Level 2:
    readonly attribute DOMString       publicId;
    // Introduced in DOM Level 2:
    readonly attribute DOMString       systemId;
    // Introduced in DOM Level 2:
    readonly attribute DOMString       internalSubset;
  };

  interface Notation : Node {
    readonly attribute DOMString       publicId;
    readonly attribute DOMString       systemId;
  };

  interface Entity : Node {
    readonly attribute DOMString       publicId;
    readonly attribute DOMString       systemId;
    readonly attribute DOMString       notationName;
    // Introduced in DOM Level 3:
    readonly attribute DOMString       inputEncoding;
    // Introduced in DOM Level 3:
    readonly attribute DOMString       xmlEncoding;
    // Introduced in DOM Level 3:
    readonly attribute DOMString       xmlVersion;
  };

  interface EntityReference : Node {
  };

  interface ProcessingInstruction : Node {
    readonly attribute DOMString       target;
             attribute DOMString       data;
                                        // raises(DOMException) on setting

  };

  interface DocumentFragment : Node {
  };

  interface Document : Node {
    // Modified in DOM Level 3:
    readonly attribute DocumentType    doctype;
    readonly attribute DOMImplementation implementation;
    readonly attribute Element         documentElement;
    Element            createElement(in DOMString tagName)
                                        raises(DOMException);
    DocumentFragment   createDocumentFragment();
    Text               createTextNode(in DOMString data);
    Comment            createComment(in DOMString data);
    CDATASection       createCDATASection(in DOMString data)
                                        raises(DOMException);
    ProcessingInstruction createProcessingInstruction(in DOMString target,
                                                      in DOMString data)
                                        raises(DOMException);
    Attr               createAttribute(in DOMString name)
                                        raises(DOMException);
    EntityReference    createEntityReference(in DOMString name)
                                        raises(DOMException);
    NodeList           getElementsByTagName(in DOMString tagname);
    // Introduced in DOM Level 2:
    Node               importNode(in Node importedNode,
                                  in boolean deep)
                                        raises(DOMException);
    // Introduced in DOM Level 2:
    Element            createElementNS(in DOMString namespaceURI,
                                       in DOMString qualifiedName)
                                        raises(DOMException);
    // Introduced in DOM Level 2:
    Attr               createAttributeNS(in DOMString namespaceURI,
                                         in DOMString qualifiedName)
                                        raises(DOMException);
    // Introduced in DOM Level 2:
    NodeList           getElementsByTagNameNS(in DOMString namespaceURI,
                                              in DOMString localName);
    // Introduced in DOM Level 2:
    Element            getElementById(in DOMString elementId);
    // Introduced in DOM Level 3:
    readonly attribute DOMString       inputEncoding;
    // Introduced in DOM Level 3:
    readonly attribute DOMString       xmlEncoding;
    // Introduced in DOM Level 3:
             attribute boolean         xmlStandalone;
                                        // raises(DOMException) on setting

    // Introduced in DOM Level 3:
             attribute DOMString       xmlVersion;
                                        // raises(DOMException) on setting

    // Introduced in DOM Level 3:
             attribute boolean         strictErrorChecking;
    // Introduced in DOM Level 3:
             attribute DOMString       documentURI;
    // Introduced in DOM Level 3:
    Node               adoptNode(in Node source)
                                        raises(DOMException);
    // Introduced in DOM Level 3:
    readonly attribute DOMConfiguration domConfig;
    // Introduced in DOM Level 3:
    void               normalizeDocument();
    // Introduced in DOM Level 3:
    Node               renameNode(in Node n,
                                  in DOMString namespaceURI,
                                  in DOMString qualifiedName)
                                        raises(DOMException);
  };
};

#endif // _DOM_IDL_
*/

exports.dom = {
  level3 : {
    core: core
  }
};<|MERGE_RESOLUTION|>--- conflicted
+++ resolved
@@ -205,25 +205,6 @@
 // Introduced in DOM Level 3:
 core.Node.prototype.isEqualNode = function(other) {
   var self = this;
-<<<<<<< HEAD
-  var diff_attrs = function() {
-    for (var i=0;i<arguments.length;i++) {
-      var attr = arguments[i];
-      if (self[attr] != other[attr]) return(true);
-    }
-    return(false);
-  }
-  // return(false) if this.type != other.type
-  if (diff_attrs('nodeName', 'localName', 'namespaceURI', 'prefix', 'nodeValue')) return(false);
-  // this.attribues == other.attributes (NamedNodeMaps)
-  // this.childNodes == other.childNodes (NodeLists)
-
-  // DocumentType nodes also need:
-  if (false) {
-    if (diff_attrs('publicId', 'systemId', 'internalSubset')) return(false);
-    // this.entities == other.entities (NamedNodeMaps)
-    // this.notations == other.notations (NamedNodeMaps)
-=======
   var diffValues = function() {
     for (var i=0;i<arguments.length;i++) {
       var k = arguments[i];
@@ -270,7 +251,6 @@
     if (diffValues('publicId', 'systemId', 'internalSubset')) return(false);
     if (diffNamedNodeMaps(this.entities, other.entities)) return(false);
     if (diffNamedNodeMaps(this.notations, other.notations)) return(false);
->>>>>>> 75634bdd
   }
   return (true);
 };
@@ -461,11 +441,7 @@
 core.UserDataHandler.prototype.NODE_ADOPTED  = 5;
 core.UserDataHandler.prototype.handle = function(operation, key, data, src, dst) {};
 
-<<<<<<< HEAD
-  // Introduced in DOM Level 3:
-=======
 // Introduced in DOM Level 3:
->>>>>>> 75634bdd
 core.DOMError = function(severity, message, type, relatedException, relatedData, location) {
   this._severity         = severity;
   this._message          = message;
